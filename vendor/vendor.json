{
	"comment": "",
	"ignore": "appengine test",
	"package": [
		{
			"path": "github.com/Sirupsen/logrus",
			"revision": "32055c351ea8b00b96d70f28db48d9840feaf0ec",
			"revisionTime": "2016-07-12T20:17:32-04:00"
		},
		{
			"path": "github.com/cheggaaa/pb",
			"revision": "73ae1d68fe0bd482ab11913a9828634f795b987f",
			"revisionTime": "2016-07-13T13:44:25+03:00"
		},
		{
			"path": "github.com/dgrijalva/jwt-go",
			"revision": "01aeca54ebda6e0fbfafd0a524d234159c05ec20",
			"revisionTime": "2016-07-05T13:30:06-07:00"
		},
		{
			"path": "github.com/dgrijalva/jwt-go/request",
			"revision": "01aeca54ebda6e0fbfafd0a524d234159c05ec20",
			"revisionTime": "2016-07-05T13:30:06-07:00"
		},
		{
			"path": "github.com/dustin/go-humanize",
			"revision": "fef948f2d241bd1fd0631108ecc2c9553bae60bf",
			"revisionTime": "2016-06-23T09:40:21+08:00"
		},
		{
			"path": "github.com/elazarl/go-bindata-assetfs",
			"revision": "57eb5e1fc594ad4b0b1dbea7b286d299e0cb43c2",
			"revisionTime": "2015-12-24T06:54:52+02:00"
		},
		{
			"path": "github.com/fatih/color",
			"revision": "87d4004f2ab62d0d255e0a38f1680aa534549fe3",
			"revisionTime": "2016-06-10T14:06:02+03:00"
		},
		{
			"path": "github.com/gorilla/context",
			"revision": "aed02d124ae4a0e94fea4541c8effd05bf0c8296",
			"revisionTime": "2016-05-25T13:33:19-07:00"
		},
		{
			"path": "github.com/gorilla/handlers",
			"revision": "66e6c6f01d8da976ee113437745ca029c2b585a6",
			"revisionTime": "2016-04-10T11:53:17-07:00"
		},
		{
			"path": "github.com/gorilla/mux",
			"revision": "9fa818a44c2bf1396a17f9d5a3c0f6dd39d2ff8e",
			"revisionTime": "2016-06-05T16:35:21-07:00"
		},
		{
			"path": "github.com/gorilla/rpc/v2",
			"revision": "bd3317b8f6704b1b40e4e705ec9e987a535cd5d3",
			"revisionTime": "2016-05-16T23:23:31-07:00"
		},
		{
			"path": "github.com/gorilla/rpc/v2/json2",
			"revision": "bd3317b8f6704b1b40e4e705ec9e987a535cd5d3",
			"revisionTime": "2016-05-16T23:23:31-07:00"
		},
		{
			"path": "github.com/hashicorp/go-version",
			"revision": "7e3c02b30806fa5779d3bdfc152ce4c6f40e7b38",
			"revisionTime": "2016-01-19T13:13:26-08:00"
		},
		{
			"path": "github.com/klauspost/cpuid",
			"revision": "349c675778172472f5e8f3a3e0fe187e302e5a10",
			"revisionTime": "2016-01-06T11:44:51+01:00"
		},
		{
			"checksumSHA1": "XRii0aDqXZvztXflEB2EE9TRoks=",
			"path": "github.com/klauspost/reedsolomon",
			"revision": "c54154da9e35cab25232314cf69ab9d78447f9a5",
			"revisionTime": "2016-09-12T19:31:07Z"
		},
		{
			"checksumSHA1": "dNYxHiBLalTqluak2/Z8c3RsSEM=",
			"path": "github.com/lib/pq",
			"revision": "50761b0867bd1d9d069276790bcd4a3bccf2324a",
			"revisionTime": "2016-08-31T22:25:20Z"
		},
		{
			"checksumSHA1": "xppHi82MLqVx1eyQmbhTesAEjx8=",
			"path": "github.com/lib/pq/oid",
			"revision": "50761b0867bd1d9d069276790bcd4a3bccf2324a",
			"revisionTime": "2016-08-31T22:25:20Z"
		},
		{
			"path": "github.com/mattn/go-colorable",
			"revision": "9056b7a9f2d1f2d96498d6d146acd1f9d5ed3d59",
			"revisionTime": "2016-06-03T00:08:27+09:00"
		},
		{
			"path": "github.com/mattn/go-isatty",
			"revision": "56b76bdf51f7708750eac80fa38b952bb9f32639",
			"revisionTime": "2015-12-11T09:06:21+09:00"
		},
		{
			"path": "github.com/minio/blake2b-simd",
			"revision": "25efc542f2c5064cf312cdca043790a7af861c4c",
			"revisionTime": "2016-07-06T10:29:24+02:00"
		},
		{
			"path": "github.com/minio/cli",
			"revision": "c4a07c7b68db77ccd119183fb1d01dd5972434ab",
			"revisionTime": "2015-11-18T20:00:48-08:00"
		},
		{
			"checksumSHA1": "UWpLeW+oLfe/MiphMckp1HqKrW0=",
			"path": "github.com/minio/dsync",
			"revision": "fcea3bf5533c1b8a5af3cb377d30363782d2532d",
			"revisionTime": "2016-10-15T15:40:54Z"
		},
		{
			"path": "github.com/minio/go-homedir",
			"revision": "0b1069c753c94b3633cc06a1995252dbcc27c7a6",
			"revisionTime": "2016-02-15T17:25:11+05:30"
		},
		{
			"path": "github.com/minio/mc/pkg/console",
			"revision": "db6b4f13442b26995f04b3b2b31b006cae7786e6",
			"revisionTime": "2016-02-29T08:42:30-08:00"
		},
		{
			"checksumSHA1": "qTxOBp3GVxCC70ykb7Hxg6UgWwA=",
			"path": "github.com/minio/minio-go/pkg/policy",
			"revision": "40505f5d08c721dfe5a6450fbdef3bcd6567aa97",
			"revisionTime": "2016-09-04T08:12:15Z"
		},
		{
			"checksumSHA1": "A8QOw1aWwc+RtjGozY0XeS5varo=",
			"path": "github.com/minio/minio-go/pkg/set",
			"revision": "9e734013294ab153b0bdbe182738bcddd46f1947",
			"revisionTime": "2016-08-18T00:31:20Z"
		},
		{
<<<<<<< HEAD
=======
			"checksumSHA1": "Gok4D2jDvlfXeygOMO+7G9isas0=",
			"path": "github.com/minio/miniobrowser",
			"revision": "9d4da540a5d8fd8762c53cdc8b11d3f543eac73a",
			"revisionTime": "2016-10-15T15:17:03Z"
		},
		{
>>>>>>> 6e748cb1
			"checksumSHA1": "GOSe2XEQI4AYwrMoLZu8vtmzkJM=",
			"path": "github.com/minio/redigo/redis",
			"revision": "5e2117cd32d677a36dcd8c9c83776a065555653b",
			"revisionTime": "2016-07-24T00:05:56Z"
		},
		{
			"checksumSHA1": "i8Hl0yGP1jqorMgfFMoJCItnI38=",
			"path": "github.com/minio/sha256-simd",
			"revision": "6f50cd1d784b2bea46167b6929f16c0d12eefbfb",
			"revisionTime": "2016-08-16T22:25:11Z"
		},
		{
			"checksumSHA1": "Nj7vQ2GlvJiPP7sqJX5AurrDSD4=",
			"path": "github.com/nats-io/nats",
			"revision": "70b70be17b77e8da86b6a3bcfe94fb22718a8dd0",
			"revisionTime": "2016-09-16T18:17:35Z"
		},
		{
			"checksumSHA1": "qAIuHdtQrDi2fFmpaP1dZLbgpGc=",
			"path": "github.com/nats-io/nats/encoders/builtin",
			"revision": "70b70be17b77e8da86b6a3bcfe94fb22718a8dd0",
			"revisionTime": "2016-09-16T18:17:35Z"
		},
		{
			"checksumSHA1": "i8Yom1KrpDKwjlGH/gpJGAQmo68=",
			"path": "github.com/nats-io/nuid",
			"revision": "289cccf02c178dc782430d534e3c1f5b72af807f",
			"revisionTime": "2016-09-27T04:49:45Z"
		},
		{
			"path": "github.com/pkg/profile",
			"revision": "c78aac22bd43883fd2817833b982153dcac17b3b",
			"revisionTime": "2016-05-18T16:56:57+10:00"
		},
		{
			"path": "github.com/rs/cors",
			"revision": "a62a804a8a009876ca59105f7899938a1349f4b3",
			"revisionTime": "2016-06-18T04:49:35+05:30"
		},
		{
			"path": "github.com/rs/xhandler",
			"revision": "ed27b6fd65218132ee50cd95f38474a3d8a2cd12",
			"revisionTime": "2016-06-18T12:32:21-07:00"
		},
		{
			"checksumSHA1": "u0hXGADM3JDza8YjgiyNJpAJk8g=",
			"path": "github.com/skyrings/skyring-common/tools/uuid",
			"revision": "762fd2bfc12e766d90478d638255981ab1966a3d",
			"revisionTime": "2016-03-24T19:44:43+05:30"
		},
		{
			"checksumSHA1": "rKV8YLkXpeNG1Oix8hlYqVsEFb4=",
			"path": "github.com/streadway/amqp",
			"revision": "2e25825abdbd7752ff08b270d313b93519a0a232",
			"revisionTime": "2016-03-11T21:55:03Z"
		},
		{
			"checksumSHA1": "+Pcohsuq0Mi/y8bgaDFjb/CGzkk=",
			"path": "github.com/tidwall/gjson",
			"revision": "7c631e98686a791e5fc60ff099512968122afb52",
			"revisionTime": "2016-09-08T16:02:40Z"
		},
		{
			"checksumSHA1": "qmePMXEDYGwkAfT9QvtMC58JN/E=",
			"path": "github.com/tidwall/match",
			"revision": "173748da739a410c5b0b813b956f89ff94730b4c",
			"revisionTime": "2016-08-30T17:39:30Z"
		},
		{
			"checksumSHA1": "hMj8vjbjGCAE368E3xAjZGFON+E=",
			"path": "github.com/urfave/negroni",
			"revision": "3f7ce7b928e14ff890b067e5bbbc80af73690a9c",
			"revisionTime": "2016-09-09T03:51:52Z"
		},
		{
			"path": "golang.org/x/crypto/bcrypt",
			"revision": "7b85b097bf7527677d54d3220065e966a0e3b613",
			"revisionTime": "2015-11-30T17:07:01-05:00"
		},
		{
			"path": "golang.org/x/crypto/blowfish",
			"revision": "7b85b097bf7527677d54d3220065e966a0e3b613",
			"revisionTime": "2015-11-30T17:07:01-05:00"
		},
		{
			"path": "golang.org/x/net/context",
			"revision": "a728288923b47049b2ce791836767ffbe964a5bd",
			"revisionTime": "2016-07-07T15:24:52-07:00"
		},
		{
			"path": "gopkg.in/check.v1",
			"revision": "11d3bc7aa68e238947792f30573146a3231fc0f1",
			"revisionTime": "2015-07-29T10:04:31+02:00"
		},
		{
			"checksumSHA1": "eC4OV7g1tug838fPWrwflstr/TM=",
			"path": "gopkg.in/olivere/elastic.v3",
			"revision": "f7ae701daf3abe5dfb99f57b3f47738ec93c9c26",
			"revisionTime": "2016-07-16T10:42:39Z"
		},
		{
			"checksumSHA1": "lLdKOn9RPtFoTtPUNq5+sIInAiE=",
			"path": "gopkg.in/olivere/elastic.v3/backoff",
			"revision": "f7ae701daf3abe5dfb99f57b3f47738ec93c9c26",
			"revisionTime": "2016-07-16T10:42:39Z"
		},
		{
			"checksumSHA1": "XQg6xG6l15Ke43KolthYYnVDCYo=",
			"path": "gopkg.in/olivere/elastic.v3/uritemplates",
			"revision": "f7ae701daf3abe5dfb99f57b3f47738ec93c9c26",
			"revisionTime": "2016-07-16T10:42:39Z"
		}
	],
	"rootPath": "github.com/mf-00/newgo"
}<|MERGE_RESOLUTION|>--- conflicted
+++ resolved
@@ -139,15 +139,6 @@
 			"revisionTime": "2016-08-18T00:31:20Z"
 		},
 		{
-<<<<<<< HEAD
-=======
-			"checksumSHA1": "Gok4D2jDvlfXeygOMO+7G9isas0=",
-			"path": "github.com/minio/miniobrowser",
-			"revision": "9d4da540a5d8fd8762c53cdc8b11d3f543eac73a",
-			"revisionTime": "2016-10-15T15:17:03Z"
-		},
-		{
->>>>>>> 6e748cb1
 			"checksumSHA1": "GOSe2XEQI4AYwrMoLZu8vtmzkJM=",
 			"path": "github.com/minio/redigo/redis",
 			"revision": "5e2117cd32d677a36dcd8c9c83776a065555653b",
