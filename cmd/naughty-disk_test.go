--- conflicted
+++ resolved
@@ -19,11 +19,7 @@
 import (
 	"sync"
 
-<<<<<<< HEAD
 	"github.com/mf-00/newgo/pkg/disk"
-=======
-	"github.com/minio/minio/pkg/disk"
->>>>>>> 6e748cb1
 )
 
 // naughtyDisk wraps a POSIX disk and returns programmed errors
