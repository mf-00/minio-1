/*
 * Minio Cloud Storage, (C) 2016 Minio, Inc.
 *
 * Licensed under the Apache License, Version 2.0 (the "License");
 * you may not use this file except in compliance with the License.
 * You may obtain a copy of the License at
 *
 *     http://www.apache.org/licenses/LICENSE-2.0
 *
 * Unless required by applicable law or agreed to in writing, software
 * distributed under the License is distributed on an "AS IS" BASIS,
 * WITHOUT WARRANTIES OR CONDITIONS OF ANY KIND, either express or implied.
 * See the License for the specific language governing permissions and
 * limitations under the License.
 */

package cmd

import (
	"bytes"
	"io"
	"net/rpc"
	"path"
	"strings"
	"time"

	router "github.com/gorilla/mux"
<<<<<<< HEAD
	"github.com/mf-00/newgo/pkg/disk"
=======
	"github.com/minio/minio-go/pkg/set"
	"github.com/minio/minio/pkg/disk"
>>>>>>> 6e748cb1
)

// Storage server implements rpc primitives to facilitate exporting a
// disk over a network.
type storageServer struct {
	storage   StorageAPI
	path      string
	timestamp time.Time
}

/// Auth operations

// Login - login handler.
func (s *storageServer) LoginHandler(args *RPCLoginArgs, reply *RPCLoginReply) error {
	jwt, err := newJWT(defaultInterNodeJWTExpiry)
	if err != nil {
		return err
	}
	if err = jwt.Authenticate(args.Username, args.Password); err != nil {
		return err
	}
	token, err := jwt.GenerateToken(args.Username)
	if err != nil {
		return err
	}
	reply.Token = token
	reply.Timestamp = time.Now().UTC()
	reply.ServerVersion = Version
	return nil
}

/// Storage operations handlers.

// DiskInfoHandler - disk info handler is rpc wrapper for DiskInfo operation.
func (s *storageServer) DiskInfoHandler(args *GenericArgs, reply *disk.Info) error {
	if !isRPCTokenValid(args.Token) {
		return errInvalidToken
	}
	info, err := s.storage.DiskInfo()
	*reply = info
	return err
}

/// Volume operations handlers.

// MakeVolHandler - make vol handler is rpc wrapper for MakeVol operation.
func (s *storageServer) MakeVolHandler(args *GenericVolArgs, reply *GenericReply) error {
	if !isRPCTokenValid(args.Token) {
		return errInvalidToken
	}
	return s.storage.MakeVol(args.Vol)
}

// ListVolsHandler - list vols handler is rpc wrapper for ListVols operation.
func (s *storageServer) ListVolsHandler(args *GenericArgs, reply *ListVolsReply) error {
	if !isRPCTokenValid(args.Token) {
		return errInvalidToken
	}
	vols, err := s.storage.ListVols()
	if err != nil {
		return err
	}
	reply.Vols = vols
	return nil
}

// StatVolHandler - stat vol handler is a rpc wrapper for StatVol operation.
func (s *storageServer) StatVolHandler(args *GenericVolArgs, reply *VolInfo) error {
	if !isRPCTokenValid(args.Token) {
		return errInvalidToken
	}
	volInfo, err := s.storage.StatVol(args.Vol)
	if err != nil {
		return err
	}
	*reply = volInfo
	return nil
}

// DeleteVolHandler - delete vol handler is a rpc wrapper for
// DeleteVol operation.
func (s *storageServer) DeleteVolHandler(args *GenericVolArgs, reply *GenericReply) error {
	if !isRPCTokenValid(args.Token) {
		return errInvalidToken
	}
	return s.storage.DeleteVol(args.Vol)
}

/// File operations

// StatFileHandler - stat file handler is rpc wrapper to stat file.
func (s *storageServer) StatFileHandler(args *StatFileArgs, reply *FileInfo) error {
	if !isRPCTokenValid(args.Token) {
		return errInvalidToken
	}
	fileInfo, err := s.storage.StatFile(args.Vol, args.Path)
	if err != nil {
		return err
	}
	*reply = fileInfo
	return nil
}

// ListDirHandler - list directory handler is rpc wrapper to list dir.
func (s *storageServer) ListDirHandler(args *ListDirArgs, reply *[]string) error {
	if !isRPCTokenValid(args.Token) {
		return errInvalidToken
	}
	entries, err := s.storage.ListDir(args.Vol, args.Path)
	if err != nil {
		return err
	}
	*reply = entries
	return nil
}

// ReadAllHandler - read all handler is rpc wrapper to read all storage API.
func (s *storageServer) ReadAllHandler(args *ReadFileArgs, reply *[]byte) error {
	if !isRPCTokenValid(args.Token) {
		return errInvalidToken
	}
	buf, err := s.storage.ReadAll(args.Vol, args.Path)
	if err != nil {
		return err
	}
	*reply = buf
	return nil
}

// ReadFileHandler - read file handler is rpc wrapper to read file.
func (s *storageServer) ReadFileHandler(args *ReadFileArgs, reply *[]byte) (err error) {
	defer func() {
		if r := recover(); r != nil {
			// Recover any panic and return ErrCacheFull.
			err = bytes.ErrTooLarge
		}
	}() // Do not crash the server.
	if !isRPCTokenValid(args.Token) {
		return errInvalidToken
	}
	// Allocate the requested buffer from the client.
	*reply = make([]byte, args.Size)
	var n int64
	n, err = s.storage.ReadFile(args.Vol, args.Path, args.Offset, *reply)
	// Sending an error over the rpc layer, would cause unmarshalling to fail. In situations
	// when we have short read i.e `io.ErrUnexpectedEOF` treat it as good condition and copy
	// the buffer properly.
	if err == io.ErrUnexpectedEOF {
		// Reset to nil as good condition.
		err = nil
	}
	*reply = (*reply)[0:n]
	return err
}

// AppendFileHandler - append file handler is rpc wrapper to append file.
func (s *storageServer) AppendFileHandler(args *AppendFileArgs, reply *GenericReply) error {
	if !isRPCTokenValid(args.Token) {
		return errInvalidToken
	}
	return s.storage.AppendFile(args.Vol, args.Path, args.Buffer)
}

// DeleteFileHandler - delete file handler is rpc wrapper to delete file.
func (s *storageServer) DeleteFileHandler(args *DeleteFileArgs, reply *GenericReply) error {
	if !isRPCTokenValid(args.Token) {
		return errInvalidToken
	}
	return s.storage.DeleteFile(args.Vol, args.Path)
}

// RenameFileHandler - rename file handler is rpc wrapper to rename file.
func (s *storageServer) RenameFileHandler(args *RenameFileArgs, reply *GenericReply) error {
	if !isRPCTokenValid(args.Token) {
		return errInvalidToken
	}
	return s.storage.RenameFile(args.SrcVol, args.SrcPath, args.DstVol, args.DstPath)
}

// TryInitHandler - wake up storage server.
func (s *storageServer) TryInitHandler(args *GenericArgs, reply *GenericReply) error {
	if !isRPCTokenValid(args.Token) {
		return errInvalidToken
	}
	go func() {
		globalWakeupCh <- struct{}{}
	}()
	*reply = GenericReply{}
	return nil
}

// Initialize new storage rpc.
func newRPCServer(serverConfig serverCmdConfig) (servers []*storageServer, err error) {
	// Initialize posix storage API.
	exports := serverConfig.disks
	ignoredExports := serverConfig.ignoredDisks

	// Initialize ignored disks in a new set.
	ignoredSet := set.NewStringSet()
	if len(ignoredExports) > 0 {
		ignoredSet = set.CreateStringSet(ignoredExports...)
	}
	for _, export := range exports {
		if ignoredSet.Contains(export) {
			// Ignore initializing ignored export.
			continue
		}
		// e.g server:/mnt/disk1
		if isLocalStorage(export) {
			if idx := strings.LastIndex(export, ":"); idx != -1 {
				export = export[idx+1:]
			}
			var storage StorageAPI
			storage, err = newPosix(export)
			if err != nil && err != errDiskNotFound {
				return nil, err
			}
			if idx := strings.LastIndex(export, ":"); idx != -1 {
				export = export[idx+1:]
			}
			servers = append(servers, &storageServer{
				storage: storage,
				path:    export,
			})
		}
	}
	return servers, nil
}

// registerStorageRPCRouter - register storage rpc router.
func registerStorageRPCRouters(mux *router.Router, srvCmdConfig serverCmdConfig) error {
	// Initialize storage rpc servers for every disk that is hosted on this node.
	storageRPCs, err := newRPCServer(srvCmdConfig)
	if err != nil {
		return traceError(err)
	}

	// Create a unique route for each disk exported from this node.
	for _, stServer := range storageRPCs {
		storageRPCServer := rpc.NewServer()
		err = storageRPCServer.RegisterName("Storage", stServer)
		if err != nil {
			return traceError(err)
		}
		// Add minio storage routes.
		storageRouter := mux.PathPrefix(reservedBucket).Subrouter()
		storageRouter.Path(path.Join("/storage", stServer.path)).Handler(storageRPCServer)
	}
	return nil
}<|MERGE_RESOLUTION|>--- conflicted
+++ resolved
@@ -25,12 +25,8 @@
 	"time"
 
 	router "github.com/gorilla/mux"
-<<<<<<< HEAD
 	"github.com/mf-00/newgo/pkg/disk"
-=======
 	"github.com/minio/minio-go/pkg/set"
-	"github.com/minio/minio/pkg/disk"
->>>>>>> 6e748cb1
 )
 
 // Storage server implements rpc primitives to facilitate exporting a
